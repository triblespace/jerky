--- conflicted
+++ resolved
@@ -87,65 +87,6 @@
         wmb.build()
     }
 
-<<<<<<< HEAD
-    /// Builds a [`WaveletMatrix`] from an iterator of bytes.
-    ///
-    /// # Arguments
-    ///
-    /// - `bytes`: Iterator of bytes.
-    ///
-    /// # Examples
-    ///
-    /// ```
-    /// use sucds::WaveletMatrix;
-    ///
-    /// let bytes = b"abaabb";
-    /// let wm = WaveletMatrix::from_bytes(bytes.iter().cloned()).unwrap();
-    ///
-    /// assert_eq!(wm.get(2), b'a' as usize);
-    /// assert_eq!(wm.len(), bytes.len());
-    /// assert_eq!(wm.dim(), b'b' as usize + 1);
-    /// ```
-    pub fn from_bytes<I>(bytes: I) -> Result<Self>
-    where
-        I: IntoIterator<Item = u8>,
-    {
-        let mut wmb = WaveletMatrixBuilder::default();
-        for v in bytes {
-            wmb.push(v as usize);
-        }
-        wmb.build()
-    }
-
-    /// Builds a [`WaveletMatrix`] from characters in a string.
-    /// Note that this handles a sequence of `char`, not `u8`.
-    ///
-    /// # Arguments
-    ///
-    /// - `text`: String.
-    ///
-    /// # Examples
-    ///
-    /// ```
-    /// use sucds::WaveletMatrix;
-    ///
-    /// let text = "tobeornottobethatisthequestion";
-    /// let wm = WaveletMatrix::from_text(text).unwrap();
-    ///
-    /// assert_eq!(wm.get(20), 'h' as usize);
-    /// assert_eq!(wm.len(), text.chars().count());
-    /// assert_eq!(wm.dim(), 'u' as usize + 1);
-    /// ```
-    pub fn from_text<S>(text: S) -> Result<Self>
-    where
-        S: AsRef<str>,
-    {
-        let mut wmb = WaveletMatrixBuilder::default();
-        for c in text.as_ref().chars() {
-            wmb.push(c as usize);
-        }
-        wmb.build()
-=======
     /// Serializes the data structure into the writer,
     /// returning the number of serialized bytes.
     ///
@@ -196,7 +137,6 @@
             mem += layer.size_in_bytes();
         }
         mem + size_of::<u64>() * 4
->>>>>>> 32404738
     }
 
     /// Gets the maximum value + 1 in stored integers.
