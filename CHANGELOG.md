--- conflicted
+++ resolved
@@ -9,8 +9,5 @@
   mutable variant to `RawBitVector`.
 - Added `scripts/devtest.sh` and `scripts/preflight.sh` for testing and
   verification workflows.
-<<<<<<< HEAD
 - Simplified CI workflow to run `scripts/preflight.sh` on pull requests.
-=======
-- Fixed `scripts/preflight.sh` to install `rustfmt` when `cargo-fmt` is missing.
->>>>>>> 21dc8d83
+- Fixed `scripts/preflight.sh` to install `rustfmt` when `cargo-fmt` is missing.