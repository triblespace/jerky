# Changelog

## Unreleased
- Added `BitVectorBuilder` and zero-copy `BitVectorData` backed by `anybytes::View`.
- Introduced `IndexBuilder` trait with a `Built` type and adjusted serialization helpers.
- Rename crate to `succdisk` to reflect on-disk succinct data structures.
- Rename crate from `succdisk` to `jerky`.
- Replaced the old `BitVector` with the generic `BitVector<I>` and renamed the
  mutable variant to `RawBitVector`.
- Extended `BitVectorBuilder` with `push_bits` and `set_bit` APIs.
- Added `get_bits` methods to `BitVectorData` and `BitVector`.
- Added `scripts/devtest.sh` and `scripts/preflight.sh` for testing and
  verification workflows.
<<<<<<< HEAD
- Index builders now provide `from_data` constructors operating on `BitVectorData`.
=======
- Simplified CI workflow to run `scripts/preflight.sh` on pull requests.
- Fixed `scripts/preflight.sh` to install `rustfmt` when `cargo-fmt` is missing.
>>>>>>> f63bebe0
<|MERGE_RESOLUTION|>--- conflicted
+++ resolved
@@ -11,9 +11,6 @@
 - Added `get_bits` methods to `BitVectorData` and `BitVector`.
 - Added `scripts/devtest.sh` and `scripts/preflight.sh` for testing and
   verification workflows.
-<<<<<<< HEAD
 - Index builders now provide `from_data` constructors operating on `BitVectorData`.
-=======
 - Simplified CI workflow to run `scripts/preflight.sh` on pull requests.
-- Fixed `scripts/preflight.sh` to install `rustfmt` when `cargo-fmt` is missing.
->>>>>>> f63bebe0
+- Fixed `scripts/preflight.sh` to install `rustfmt` when `cargo-fmt` is missing.