# Succinct on-disk data structures in Rust

![](https://github.com/triblespace/jerky/actions/workflows/preflight.yml/badge.svg)
[![Documentation](https://docs.rs/jerky/badge.svg)](https://docs.rs/jerky)
[![Crates.io](https://img.shields.io/crates/v/jerky.svg)](https://crates.io/crates/jerky)

Jerky provides some [succinct data structures](https://en.wikipedia.org/wiki/Succinct_data_structure) written in Rust.

## Documentation

https://docs.rs/jerky/

## Limitation

This library is designed to run on 64-bit machines.

## Build docs

The document can be compiled with the following command:

```console
RUSTDOCFLAGS="--html-in-header katex.html" cargo doc --no-deps
```

## Zero-copy bit vectors

`BitVectorBuilder` can build a bit vector whose underlying `BitVectorData`
is backed by `anybytes::View`. The data can be serialized with
`BitVectorData::to_bytes` and reconstructed using `BitVectorData::from_bytes`,
allowing zero-copy loading from an mmap or any other source by passing the
byte region to `Bytes::from_source`.
<<<<<<< HEAD
`DacsByte` sequences support a similar interface with `to_bytes` returning
metadata alongside the byte slice and `from_bytes` rebuilding the sequence
using that metadata.

```text
Bytes layout from `DacsByte::to_bytes`:

| flag[0] words | flag[1] words | ... | flag[n-2] words | level[0] data | level[1] data | ... | level[n-1] data |

The flag vectors come first and store native-endian `usize` words. The level
data immediately follows without any padding.
```
=======
`CompactVector` offers similar helpers: `CompactVector::to_bytes` returns a
metadata struct along with the raw bytes, and `CompactVector::from_bytes`
reconstructs the vector from that information.

`WaveletMatrix` sequences share this layout and can be serialized with
`WaveletMatrix::to_bytes` (returning metadata and bytes) and reconstructed
using `WaveletMatrix::from_bytes`.

The byte buffer returned by `to_bytes` stores each bit-vector layer
contiguously. Given `num_words = ceil(len / WORD_LEN)`, the layout is:

```
bytes:
+------------+------------+-----+
| layer 0    | layer 1    | ... |
| num_words  | num_words  |     |
+------------+------------+-----+
```
where each segment contains `num_words` consecutive `usize` words for a layer.
>>>>>>> d3e061f9

## Examples

See the [examples](examples/) directory for runnable usage demos, including
`bit_vector`, `wavelet_matrix`, and `compact_vector`.

## Licensing

Licensed under either of

 * Apache License, Version 2.0
   ([LICENSE-APACHE](LICENSE-APACHE) or http://www.apache.org/licenses/LICENSE-2.0)
 * MIT license
   ([LICENSE-MIT](LICENSE-MIT) or http://opensource.org/licenses/MIT)

at your option.<|MERGE_RESOLUTION|>--- conflicted
+++ resolved
@@ -29,7 +29,7 @@
 `BitVectorData::to_bytes` and reconstructed using `BitVectorData::from_bytes`,
 allowing zero-copy loading from an mmap or any other source by passing the
 byte region to `Bytes::from_source`.
-<<<<<<< HEAD
+
 `DacsByte` sequences support a similar interface with `to_bytes` returning
 metadata alongside the byte slice and `from_bytes` rebuilding the sequence
 using that metadata.
@@ -42,7 +42,7 @@
 The flag vectors come first and store native-endian `usize` words. The level
 data immediately follows without any padding.
 ```
-=======
+
 `CompactVector` offers similar helpers: `CompactVector::to_bytes` returns a
 metadata struct along with the raw bytes, and `CompactVector::from_bytes`
 reconstructs the vector from that information.
@@ -62,7 +62,6 @@
 +------------+------------+-----+
 ```
 where each segment contains `num_words` consecutive `usize` words for a layer.
->>>>>>> d3e061f9
 
 ## Examples
 
