# Inventory

## Potential Removals
- None at the moment.

## Desired Functionality
- Provide more usage examples and documentation.
- Evaluate additional succinct data structures to include.
- Investigate alternative dense-select index strategies to replace removed `DArrayIndex`.
- Explore additional index implementations leveraging the new generic `DacsByte<I>`.
- Demonstrate the generic `from_slice` usage in examples and docs.
<<<<<<< HEAD
- Showcase `DacsByte` byte serialization in an example.
=======
- Provide serialization helpers for additional structures beyond `WaveletMatrix`.
- Show `CompactVector::to_bytes` and `from_bytes` in examples.
>>>>>>> d3e061f9

## Discovered Issues
- `katex.html` performs manual string replacements; consider DOM-based manipulation.<|MERGE_RESOLUTION|>--- conflicted
+++ resolved
@@ -9,12 +9,9 @@
 - Investigate alternative dense-select index strategies to replace removed `DArrayIndex`.
 - Explore additional index implementations leveraging the new generic `DacsByte<I>`.
 - Demonstrate the generic `from_slice` usage in examples and docs.
-<<<<<<< HEAD
 - Showcase `DacsByte` byte serialization in an example.
-=======
 - Provide serialization helpers for additional structures beyond `WaveletMatrix`.
 - Show `CompactVector::to_bytes` and `from_bytes` in examples.
->>>>>>> d3e061f9
 
 ## Discovered Issues
 - `katex.html` performs manual string replacements; consider DOM-based manipulation.